<script setup>
//import AdvertisementView from '../src/builtins/recruitment/AdvertisementView.vue'
</script>

# :building_construction: Views

[Components](/components) are the basic building blocks of a <SmileText/>
experiment. However, components can play different roles. In <SmileText />, each
major phase of an experiment is associated with its own special
[component](/components) called a "View". (We will refer to Views using a
capital 'V' to distinguish them from ordinary uses of the word "view."). Other
packages might refer to View elements as "pages", "routes", "sections", "parts",
or "phases."

<img src="/images/viewstimeline.png" width="800" alt="timeline example" style="margin: auto;">

To help make clear the distinction between a View and an ordinary component,
consider the following examples:

- A consent form might be one View but be composed of many components (e.g., a
  consent text component, a signature component, a submit button component,
  etc...).
- A welcome page might be one View but be composed of many components (e.g., a
  welcome text component, a start button component, etc...).
- A block of trials in an experiment might be one View but be composed of many
  components (e.g., a trial component, a fixation component, a feedback
  component, etc...).

Each View is associated with one Vue component that is responsible for rendering
the content of that View. A View can, of course, be made up of many smaller
components. By convention, the filename of any component that is treated as a
View should end in `View.vue` for example `WelcomeView.vue`, `ConsentView.vue`,
etc...

Views are a useful way of thinking about bigger parts or phases of an
experiment. Views tend be to modular and reusable "sections" of an experiment
that you might use in different experiments or different parts of the same
experiment. The sequencing of different Views is controlled by the
[**Timeline**](/timeline) (and more specifically `@/user/design.js`).

## Built-in Views

When you [setup](/starting) the default <SmileText /> project you automatically
get a number of built-in Views that are useful for most experiments. These
include things like obtaining [informed consent](#informed-consent), presenting
[instructions](#simple-instructions), [CAPTCHAs](#the-smile-captcha), etc...
This section describes these default built-in Views and provides an overview of
how to customize them for your experiment.

### Side effects

Views sometimes have "side-effects" which are changes to the state of the
overall application as a result of the operation of the view. For example, the
Informed Consent View might present the text of the consent form and ask the
participant if they agree to participate. If they do, then a flag is set by the
[API](/api) to indicate that the participant has consented. Subsequent Views
might check this flag to verify that the subject has consented.

Programmers call these "side-effects" because they break the apparent modularity
of the View. For example, if your experiment needs to know if the participant
has consented, and you remove the Informed Consent View, then you will need to
add some other way to set the consent flag.

Below, we describe each built-in View, including the side-effects of each View.

### Metadata options

Each View can also be defined with a set of metadata properties that control page access. These `meta` property will be configured in the `@/user/design.js`. Examples on all of the metadata properties will be shown in the below examples, and more information can be found [here](https://router.vuejs.org/guide/advanced/meta.html#Route-Meta-Fields).


## Overview of Built-in Views

| Name                                                | Side&nbsp;effect? | Description                                                                                                                               |
| --------------------------------------------------- | :---------------- | :---------------------------------------------------------------------------------------------------------------------------------------- |
| [Recruitment Ad](#recruitment-advertisement)        | No                | Landing page for participants                                                                                                             |
| [MTurk Ad](#mturk-recruitment)                      | No                | Interacts with the MTurk system                                                                                                           |
| [Simple Informed Consent](#simple-informed-consent) | Yes               | Collects informed consent using a simple checkbox                                                                                         |
| [CAPTCHA](#the-smile-captcha)                       | No                | Fun tasks to verify human-ness and attention                                                                                              |
| [Window Sizer](#window-sizer)                       | Yes               | Verifies a given area of the screen is visible (with a more aggressive option that hides page content if the window is resized too small) |
| [Simple Instructions](#simple-instructions)         | No                | A simple sequence of pages for instructions                                                                                               |
| [Instructions Quiz](#instructions-quiz)             | No                | A basic instructions quiz                                                                                                                 |
| [Demographic Survey](#demographic-survey)           | No                | A survey which collects some demographic info                                                                                             |
| [Device Survey](#device-survey)                     | No                | A survey which collects some self-report about computer/device                                                                            |
| [Withdraw](#withdraw)                               | Yes               | A survey which processes a participant's request to withdraw from study                                                                   |
| [Debrief](#debrief)                                 | No                | A simple text View which describes the purpose of study                                                                                   |
| [Feedback](#feedback)                               | No                | A survey for soliciting structured and unstructured feedback on the study                                                                 |
| [Thanks Page](#thanks)                              | Yes               | A thank you page                                                                                                                          |
| [Report Issue](#report-issue)                       | Yes               | A form to report a bug/issue with the experiment                                                                                          |

These components are located in the `src/builtins` directory. In <SmileText/> a
short-hand for the src folder is '@' so for instance '@/builtins' refers to the
`src/builtins` directory.

## Built-in Views

### Recruitment Advertisement

**Base Component**: `@/builtins/recruitment/AdvertisementView.vue`  
**Code**:
[source](https://github.com/NYUCCL/smile/blob/main/src/builtins/recruitment/AdvertisementView.vue)  
**Side effects**: None  
**Typical accessibility**: `{allowAlways: true}`

Before a participant can begin a study, they must first be recruited. The
landing page for your experiment is the Advertisement View. This is the first
thing that participants will see when they visit your experiment. The
Advertisement View is a simple page that contains a title and an invitation to
participate. There is a animated button which will take the participant to the
next View in the timeline.

- There are no side effects, and nothing is recorded.
- The template can be edited to change the text.
- The logo image imports from `@/user/assets/brain.svg`.

<AdvertisementView/>

Example `design.js` entry:

```js
// put this at the top of the file
import Advertisement from '@/builtins/advertisement/AdvertisementView.vue'

timeline.pushSeqView({
  path: '/welcome',
  name: 'welcome_anonymous',
  component: Advertisement,
  meta: {
    prev: undefined,
    next: 'consent',
    allowAlways: true,
    requiresConsent: false,
  },
})
```

Another `design.js` alternative for studies that use external services like
Prolific:

```js
// put this at the top of the file
import Advertisement from '@/builtins/advertisement/AdvertisementView.vue'

timeline.pushSeqView({
  path: '/welcome/:service',
  name: 'welcome_referred',
  component: Advertisement,
  meta: {
    prev: undefined,
    next: 'consent',
    allowAlways: true,
    requiresConsent: false,
  },
  beforeEnter: (to) => {
    // processes info to get the service-specific
    // participant info (e.g., Profilic ID)
    processQuery(to.query, to.params.service)
  },
})
```

This will automatically save service-specific participant info to your data
(e.g., Prolific ID), with current built-in support for Prolific, Amazon MTurk,
and CloudResearch.

### MTurk Recruitment

**Base Component**: `@/builtins/mturk/MTurkRecruitView.vue`  
**Code**:
[source](https://github.com/NYUCCL/smile/blob/main/src/builtins/mturk/MTurkRecruitView.vue)  
**Side effects**: None  
**Typical accessibility**: `{allowAlways: true}`

On the Mechanical Turk, the platform lists possible HITs (Human Intelligence
Tasks) and workers can choose to complete them. When browsing the listing
participants see one "advertisement" view of the task in an `iframe`. When
browsing in this listing the assignmentId is set to
`ASSIGNMENT_ID_NOT_AVAILABLE`. If they accept the HIT, then the task begins and
a new window opens with the actual task. At this point a valid assignmentId will
be provided.

This View provides the logic to handle these two versions of the recruitment
text. When the assignmentId is not available the participant sees the
"recruitment" text with some information about the study. When they accept the
HIT, they then see a new page with a button which will launch the <SmileText/>
experiment in a new browser window.

- There are no side effects, and nothing is recorded.
- The template can be edited to change the text.
- The logo image imports from `@/user/assets/brain.svg`.

```js
// put this at the top of the file
import MTurk from '@/builtins/mturk/MTurkRecruitView.vue'

this.registerView({
  path: '/mturk',
  name: 'mturk',
  component: MTurk,
  meta: { allowAlways: true, requiresConsent: false },
  beforeEnter: (to) => {
    processQuery(to.query, 'mturk')
  },
})
```

### Simple Informed Consent

**Base Component**: `@/builtins/simple_consent/InformedConsentView.vue`  
**Code**:
[source](https://github.com/NYUCCL/smile/blob/main/src/builtins/simple_consent/InformedConsentView.vue)  
**Side effects**: Sets the `consent` key in the `localStorage` to `true.`  
**Typical accessibility**: `{requiresConsent: false, requiresDone: false}`

Most studies require some type of informed consent from participants. This is
usually a short piece of text describing the study and the participant's rights
and responsibilities. The Informed Consent View is a simple page that displays
this text and asks the participant to agree to participate by clicking a
checkbox. If the participant agrees, then the Informed Consent View sets a flag
in the application state indicating that the participant has consented. Clicking
a button continues to the next View in the timeline.

The text of the informed consent should be updated for each study and placed in
`@/user/components/InformedConsentText.vue`.

After a participant accepts the informed consent (usually the first few steps of
study) they will see a button in the [status bar](#status-bar) that will always
be available allowing them to review the consent form in case they have
questions. Clicking this button pops up a modal with the text of the informed
consent (also `@/builtins/simple_consent/InformedConsentText.vue`).

```js
// put this at the top of the file
import Consent from '@/builtins/simple_consent/InformedConsentView.vue'

// consent
timeline.pushSeqView({
  name: 'consent',
  component: Consent,
  meta: {
    requiresConsent: false,
    setConsented: true, // set the status to consented ater this route
  },
})
```

### The Smile CAPTCHA

**Base Component**: `@/builtins/captcha/CaptchaView.vue`  
**Code**:
[source](https://github.com/NYUCCL/smile/blob/main/src/builtins/captcha/CaptchaView.vue)  
**Side effects**: Yes, saves the data from the tasks.  
**Typical accessibility**: `{requiresConsent: true, requiresDone: false}`

<<<<<<< HEAD
CAPTCHAS (Completely Automated Public Turing test to tell Computers and Humans)
are simple tasks used to verify that the user is a human and not a computer. We
developed a unique CAPTCHA system for <SmileText/> that is fun and engaging for
participants. The Smile CAPTCHA is a series of tasks that are easy for humans
but difficult for computers. The tasks happen quickly in sequence with a timer
requiring fast responses (limiting the ability to send the questions to and AI).
In addition, the set of tasks is diverse and requires language understanding,
intuitive physical reasoning, fine motor control and perception, and object
recognition. In addition, a few of the tasks measures known cognitive phenomena
that people are known to show such as patterns in reaction time.
=======
CAPTHCAs (Completely Automated Public Turing test to tell Computers and Humans
Apart) are simple tasks used to verify that the user is a human and not a
computer. We developed a unique CAPTCHA system for <SmileText/> that is fun and
engaging for participants. The Smile CAPTCHA is a series of tasks that are easy
for humans but difficult for computers. The tasks happen quickly in sequence
with a timer requiring fast responses (limiting the ability to send the
questions to an AI). In addition, the set of tasks is diverse and requires
language understanding, intuitive physical reasoning, fine motor control and
perception, and object recognition. A few of the tasks measure known cognitive
phenomena specific to humans, such as patterns in reaction time.
>>>>>>> 9b4928c0

<SmileText/> we use a simple CAPTCHA that asks the participant to click on a
specific location on the screen. This is a simple task that is easy for humans
but difficult for computers.

(THIS IS IN DEVELOPMENT)

```js
// captcha
timeline.pushSeqView({
  path: '/captcha',
  name: 'captcha',
  component: Captcha,
})
```

### Window Sizer

**Base Component**: `@/builtins/window_sizer/WindowSizerView.vue`  
**Code**:
[source](https://github.com/NYUCCL/smile/blob/main/src/builtins/window_sizer/WindowSizerView.vue)  
**Side effects**: Yes, sets the is verifiedVisibility key in the [API](/api) to
true.  
**Typical accessibility**: `{requiresConsent: true, requiresDone: false}`

The window sizer is a small component `src/components/pages/WindowSizerView.vue`
that will display a box with a configured size on the screen and ask the
participant to adjust their browser window to that size so everything is
visible. It looks like this:

![Window sizer](/images/windowsizer.png)

The size of the box is configured in `env/.env` file using the
`VITE_WINDOWSIZER_REQUEST` configuration option. The default value is `800x600`
which means 800 pixel wide and 600 pixels tall. You can change these values as
needed. In development mode, you will need to restart the development server
since environment files are only read once when the application first loads.

In addition to a View appearing on the Timeline in a particular place, it is
possible to re-trigger this View when the browser detects the user has adjusted
the browser to no longer make the task viewport the requested size. To enable
this behavior set `VITE_WINDOWSIZER_AGGRESSIVE = true` in the `env/.env` file.

To add it to the timeline just add this in the appropriate place inside
`src/router.js`;

```js
// put this at the top of the file
import WindowSizer from '@/builtins/window_sizer/WindowSizerView.vue'

// windowsizer
timeline.pushSeqView({
  path: '/windowsizer',
  name: 'windowsizer',
  component: WindowSizer,
})
```

### Simple Instructions

<<<<<<< HEAD
This page presents the instructions for the experimental task to the participant. If the experiment contains multiple conditions and each requires a unique set of instructions, the participant may be randomly assigned a condition with custom weights so that the Instructions View displays the correct text. This page is also always accessible such that the user is able to return to it if they do not pass the instructions quiz. 


**Component**: `@/builtins/instructions/InstructionsView.vue`  
**Code**: [source](https://github.com/NYUCCL/smile/blob/main/src/builtins/instructions/InstructionsView.vue)  
**Side effects**: No  
**Typical accessibility**: Always
=======
**Base Component**: `@/builtins/instructions/InstructionsView.vue`  
**Code**:
[source](https://github.com/NYUCCL/smile/blob/main/src/builtins/instructions/InstructionsView.vue)  
**Side effects**: No **Typical accessibility**:
`{requiresConsent: true, requiresDone: false}`

[TO DO: Add info about instructions]
>>>>>>> 9b4928c0


```js
// put this at the top of the file
import Instructions from '@/builtins/instructions/InstructionsView.vue'
import useAPI from '@/core/composables/useAPI'
const api = useAPI()

// assign instruction condition
api.randomAssignCondition({
  instructionsVersion: ['1', '2', '3'],
  weights: [2, 1, 1], 
})

// instructions
timeline.pushSeqView({
  name: 'instructions',
  component: Instructions,
  meta: {
    allowAlways: true,
  },
})
```

### Instructions Quiz

**Component**: `@/builtins/instructions_quiz/InstructionsQuiz.vue`  
**Side effects**: Saves the data from the quiz  
**Typical accessibility**: Always

The instructions quiz is a simple quiz that makes sure the participant has read
and understood the experiment instructions. The user has to answer all the
questions correctly before they can continue. If they get a question wrong, they
are redirected to the timeline at the location specified in the `returnTo` prop,
which is by default the instructions page, and will be asked to try the quiz
again.

The quiz questions are configured in `@/user/components/quizQuestions.js` as an
array of dictionary objects, where each dictionary represents a page of multiple
questions. Each question has an id, a question text, a list of answers, and the
correct answer(s). The field `multiSelect` can be set to true if a question has
multiple correct answers.

```js
export const QUIZ_QUESTIONS = [
  {
    page: 1,
    questions: [
      {
        id: 'example1',
        question: 'What color is the sky?',
        multiSelect: false,
        answers: ['red', 'blue', 'yellow', 'rainbow'],
        correctAnswer: ['blue'],
      },
      {
        id: 'example2',
        question: 'How many days are in a non-leap year?',
        multiSelect: false,
        answers: ['365', '100', '12', '31', '60'],
        correctAnswer: ['365'],
      },
    ],
  },
  {
    page: 2,
    questions: [
      {
        id: 'example3',
        question: 'What comes next: North, South, East, ___',
        multiSelect: false,
        answers: ['Southeast', 'Left', 'West'],
        correctAnswer: ['West'],
      },
      {
        id: 'example4',
        question: "What's 7 x 7?",
        multiSelect: false,
        answers: ['63', '59', '49', '14'],
        correctAnswer: ['49'],
      },
    ],
  },
]
```

The questions from `@/user/components/quizQuestions.js` are then imported and
passed to `InstructionsQuiz` component as a prop (`quizQuestions`). The
`randomizeQuestionsAndAnswers` prop is optional and defaults to `true`. This
will randomize the order of the questions and answers on each page at loading
time (meaning if the subject repeats the quiz multiple times, the order of the
questions and answers will be different each time). If set to `false`, the
questions will be randomized in the same way each time the quiz is taken.

```js
// import the quiz questions
import { QUIZ_QUESTIONS } from './components/quizQuestions'
// instructions quiz
timeline.pushSeqView({
  name: 'quiz',
  component: InstructionsQuiz,
  props: {
    quizQuestions: QUIZ_QUESTIONS,
    returnTo: 'instructions',
    randomizeQuestionsAndAnswers: true,
  },
})
```

### Demographic Survey

**Base Component**: `@/builtins/demographic_survey/DemographicSurveyView.vue`  
**Code**:
[source](https://github.com/NYUCCL/smile/blob/main/src/builtins/demographic_survey/DemographicSurveyView.vue)  
**Side effects**: Yes, saves the data from the form.  
**Typical accessibility**: `{requiresConsent: true, requiresDone: false}`

The demographic survey is a simple survey that asks participants to provide some
information about themselves. This is important for many reasons. For example,
it is often important to report information about the demographics of the
participants in a study (age, gender, country, primary language, etc...). In
addition, it is useful to know if a subject is color blind in case the studies
relies on color information. The demongr

```js
// put this at the top of the file
import DemographicSurvey from '@/builtins/demographic_survey/DemographicSurveyView.vue'

timeline.pushSeqView({
  path: '/demograph',
  name: 'demograph',
  component: DemographicSurvey,
})
```

### Device Survey

**Base Component**: `@/builtins/device_survey/DeviceSurveyView.vue`  
**Code**:
[source](https://github.com/NYUCCL/smile/blob/main/src/builtins/device_survey/DeviceSurveyView.vue)  
**Side effects**: Yes, saves the data from the form.  
**Typical accessibility**: `{requiresConsent: true, requiresDone: false}`

The device survey askes participants to provide some information about their
computer/tablet/etc... This is important because sometimes the information
obtained automatically from the browser is incorrect. It is also sometimes
impossible to know aspects of a users computer setup. For instance, it might be
important to know what type of pointer device a participant is using (e.g.,
mouse, trackpad, touch screen). This information is useful for debugging and for
understanding the data and analyzing it depending on your research question. The
default survey asks for the following information:

- What type of device are you using? (e.g., desktop, laptop, tablet, phone)
- What type of internet connection are you using? (e.g., wifi, ethernet,
  cellular)
- How good is your internet connection today? (e.g., good, poor)
- What webbrowser are you using? (e.g., Chrome, Firefox, Safari, Edge, other)
- How did you move the cursor? (e.g., mouse, trackpad, touchscreen, other)
- Are you using any assistive technology? (e.g., screen reader, magnifier,
  other)
- Did you use any tools to help you complete the task? (e.g., calculator, notes,
  browser extensions, AI tools, other)

If you want this to be the last View in the study you can set the `setDone` meta
field.

```js
// put this at the top of the file
import DeviceSurvey from '@/builtins/device_survey/DeviceSurveyView.vue'

timeline.pushSeqView({
  path: '/demograph',
  name: 'demograph',
  component: DeviceSurvey,
  meta: { setDone: true }, // optional if this is the last form
})
```

### Withdraw

<<<<<<< HEAD
**Component**: `@/builtins/withdraw/WithdrawView.vue`  
**Code**: [source](https://github.com/NYUCCL/smile/blob/main/src/builtins/withdraw/WithdrawView.vue)  
**Side effects**: Sets the `consent` key in the `localStorage` to `true.`  
**Typical accessibility**: `{ requiresWithdraw: true }`
=======
**Component**: `src/builtins/withdraw/WithdrawView.vue`  
**Code**: TO DO **Side effects**: TO DO (are these the side effects for the
form, or the final page?) **Typical accessibility**:
`{ requiresWithdraw: true }`
>>>>>>> 9b4928c0

As part of most IRB protocols, participants should be able to withdraw from a
study at any time for any reason. Online, this is as simple as closing the
browser window and moving onto something else. However, <SmileText/> provides a
simple and clear way for a participant withdraw at any time from a study, while
also providing feedback about why they are withdrawing.

![Withdraw button](/images/withdraw.png)

When participants click this button (only appears after accepting the informed
consent), then they are presented with a form, including several optional
questions about why they are withdrawing and their contact information (e.g.,
for receiving partial compensation). As a side effect of

When they submit this form, they will be taken to a final page asking them to
return the task/HIT. It is the responsibility of the experimenter to monitor
withdraws and to try to contact the participant if needed for partial
compensation.


```js
// put this at the top of the file
import Withdraw from '@/builtins/withdraw/WithdrawView.vue'

// withdraw
timeline.registerView({
  name: 'withdraw',
  meta: {
    requiresWithdraw: true,
    resetApp: api.getConfig('allow_repeats'),
  },
  component: Withdraw,
})
```
### Debrief

**Component**: `@/builtins/debrief/DebriefView.vue`  
**Code**: [source](https://github.com/NYUCCL/smile/blob/main/src/builtins/debrief/DebriefView.vue)  
**Side effects**: No  
**Typical accessibility**: Always  

The debrief page displays the text that explains the purpose of the experiment and provides the participant with any additional postfacto information about the task they just completed. The text can be customized in `@/user/components/DebriefText.vue`, and this page will transition the user to their post-experiment surveys. 

```js
// put this at the top of the file
import Debrief from '@/builtins/debrief/DebriefView.vue'

// debrief
import DebriefText from '@/user/components/DebriefText.vue' // get access to the global store
timeline.pushSeqView({
  name: 'debrief',
  component: Debrief,
  props: {
    debriefText: markRaw(DebriefText),
  },
})

```

### Thanks

**Component**: `@/builtins/thanks/ThanksView.vue`  
**Code**: [source](https://github.com/NYUCCL/smile/blob/main/src/builtins/thanks/ThanksView.vue)  
**Side effects**: Yes, saves the data from the form.  
**Typical accessibility**: `{requiresDone: true}`


```js
// put this at the top of the file 
import Thanks from '@/builtins/thanks/ThanksView.vue'

// thanks
timeline.pushSeqView({
  name: 'thanks',
  component: Thanks,
  meta: {
    requiresDone: true,
    resetApp: api.getConfig('allow_repeats'),
  },
})
```

### Feedback Survey

**Component**: `src/builtins/task_survey/TaskFeedbackSurveyView.vue`  
<<<<<<< HEAD
**Code**: [source](https://github.com/NYUCCL/smile/blob/main/src/builtins/task_survey/TaskFeedbackSurveyView.vue.vue)  
=======
**Code**:
[source](https://github.com/NYUCCL/smile/blob/main/src/builtins/task_survey/TaskFeedbackSurveyView.vue.vue)  
>>>>>>> 9b4928c0
**Side effects**: Yes, saves the data from the form.  
**Typical accessibility**: `{requiresConsent: true, requiresDone: false}`

The task survey asks some simple questions about the participant's experience in
the task. The questions gauge how enjoyable and challenging the task was and offer a space for the participant to provide general feedback and comments on issues and improvements. 

<<<<<<< HEAD
If you want this to be the last view in the study, you can set the `setDone` meta
=======
If you want this to be the last View in the study you can set the `setDone` meta
>>>>>>> 9b4928c0
field.

```js
// put this at the top of the file
import TaskFeedbackSurvey from '@/builtins/device_survey/TaskFeedbackSurveyView.vue'

// feedback
timeline.pushSeqView({
  name: 'feedback',
  component: TaskFeedbackSurvey,
  meta: { setDone: true }, // optional if this is the last form
})
```

### Report Issue

Coming soon

## Navbars and Modals

In addition to these builtin Views, <SmileText/> also provides a few components
that appear on the main App and are thus visible on every View on the timeline.
These provide information that is useful to participants at any moment in the
task. For example, the Status Bar provides a way for participants to withdraw
from a study at any time, report an issue, look at the informed consent form
again. These components are called "Navbars" and are not arranged on the
Timeline but instead are imported in the top level `App.vue` file.

In addition there are a few modals that are used to collect information from
participants when they are withdrawing from a study or reporting an issue.

All these components are includes in the `@/builtins` directory and you can edit
them as needed for your study.

### Status Bar

**Base Component**: `@/builtins/navbars/StatusBar.vue`  
**Code**:
[source](https://github.com/NYUCCL/smile/blob/main/src/builtins/navbars/StatusBar.vue)

### Progress Bar

**Base Component**: `@/builtins/navbars/ProgressBar.vue`  
**Code**:
[source](https://github.com/NYUCCL/smile/blob/main/src/builtins/navbars/ProgressBar.vue)

Not implemented fully.

### Withdraw Modal

**Base Component**: `@/builtins/withdraw/WithdrawFormModal.vue`  
**Code**:
[source](https://github.com/NYUCCL/smile/blob/main/src/builtins/withdraw/WithdrawFormModal)  
**Side effects**: Yes<|MERGE_RESOLUTION|>--- conflicted
+++ resolved
@@ -251,18 +251,6 @@
 **Side effects**: Yes, saves the data from the tasks.  
 **Typical accessibility**: `{requiresConsent: true, requiresDone: false}`
 
-<<<<<<< HEAD
-CAPTCHAS (Completely Automated Public Turing test to tell Computers and Humans)
-are simple tasks used to verify that the user is a human and not a computer. We
-developed a unique CAPTCHA system for <SmileText/> that is fun and engaging for
-participants. The Smile CAPTCHA is a series of tasks that are easy for humans
-but difficult for computers. The tasks happen quickly in sequence with a timer
-requiring fast responses (limiting the ability to send the questions to and AI).
-In addition, the set of tasks is diverse and requires language understanding,
-intuitive physical reasoning, fine motor control and perception, and object
-recognition. In addition, a few of the tasks measures known cognitive phenomena
-that people are known to show such as patterns in reaction time.
-=======
 CAPTHCAs (Completely Automated Public Turing test to tell Computers and Humans
 Apart) are simple tasks used to verify that the user is a human and not a
 computer. We developed a unique CAPTCHA system for <SmileText/> that is fun and
@@ -273,7 +261,6 @@
 language understanding, intuitive physical reasoning, fine motor control and
 perception, and object recognition. A few of the tasks measure known cognitive
 phenomena specific to humans, such as patterns in reaction time.
->>>>>>> 9b4928c0
 
 <SmileText/> we use a simple CAPTCHA that asks the participant to click on a
 specific location on the screen. This is a simple task that is easy for humans
@@ -334,23 +321,15 @@
 
 ### Simple Instructions
 
-<<<<<<< HEAD
 This page presents the instructions for the experimental task to the participant. If the experiment contains multiple conditions and each requires a unique set of instructions, the participant may be randomly assigned a condition with custom weights so that the Instructions View displays the correct text. This page is also always accessible such that the user is able to return to it if they do not pass the instructions quiz. 
 
 
-**Component**: `@/builtins/instructions/InstructionsView.vue`  
+**Base Component**: `@/builtins/instructions/InstructionsView.vue`  
 **Code**: [source](https://github.com/NYUCCL/smile/blob/main/src/builtins/instructions/InstructionsView.vue)  
 **Side effects**: No  
-**Typical accessibility**: Always
-=======
-**Base Component**: `@/builtins/instructions/InstructionsView.vue`  
-**Code**:
-[source](https://github.com/NYUCCL/smile/blob/main/src/builtins/instructions/InstructionsView.vue)  
-**Side effects**: No **Typical accessibility**:
-`{requiresConsent: true, requiresDone: false}`
+**Typical accessibility**: `{requiresConsent: true, requiresDone: false}`
 
 [TO DO: Add info about instructions]
->>>>>>> 9b4928c0
 
 
 ```js
@@ -531,17 +510,10 @@
 
 ### Withdraw
 
-<<<<<<< HEAD
 **Component**: `@/builtins/withdraw/WithdrawView.vue`  
 **Code**: [source](https://github.com/NYUCCL/smile/blob/main/src/builtins/withdraw/WithdrawView.vue)  
 **Side effects**: Sets the `consent` key in the `localStorage` to `true.`  
 **Typical accessibility**: `{ requiresWithdraw: true }`
-=======
-**Component**: `src/builtins/withdraw/WithdrawView.vue`  
-**Code**: TO DO **Side effects**: TO DO (are these the side effects for the
-form, or the final page?) **Typical accessibility**:
-`{ requiresWithdraw: true }`
->>>>>>> 9b4928c0
 
 As part of most IRB protocols, participants should be able to withdraw from a
 study at any time for any reason. Online, this is as simple as closing the
@@ -627,23 +599,14 @@
 ### Feedback Survey
 
 **Component**: `src/builtins/task_survey/TaskFeedbackSurveyView.vue`  
-<<<<<<< HEAD
-**Code**: [source](https://github.com/NYUCCL/smile/blob/main/src/builtins/task_survey/TaskFeedbackSurveyView.vue.vue)  
-=======
-**Code**:
-[source](https://github.com/NYUCCL/smile/blob/main/src/builtins/task_survey/TaskFeedbackSurveyView.vue.vue)  
->>>>>>> 9b4928c0
+**Code**: [source](https://github.com/NYUCCL/smile/blob/main/src/builtins/task_survey/TaskFeedbackSurveyView.vue)  
 **Side effects**: Yes, saves the data from the form.  
 **Typical accessibility**: `{requiresConsent: true, requiresDone: false}`
 
 The task survey asks some simple questions about the participant's experience in
 the task. The questions gauge how enjoyable and challenging the task was and offer a space for the participant to provide general feedback and comments on issues and improvements. 
 
-<<<<<<< HEAD
 If you want this to be the last view in the study, you can set the `setDone` meta
-=======
-If you want this to be the last View in the study you can set the `setDone` meta
->>>>>>> 9b4928c0
 field.
 
 ```js
