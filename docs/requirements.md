# :space_invader: Required software you will need to install

Before getting started on a <SmileText/> project you will need to
install a few items on your local computer.

## 1. Install the latest Node.js

You will need to install Node.js on your computer. You
can download the latest version [here](https://nodejs.org/en/download/). After
the install completes, verify that you have the `npm` command in your terminal
program of choice. If you already have Node installed, verify that the version of
npm is greater than or equal to 10.9.2. You can check your installed version by
typing `npm -v`.

## 2. Create a GitHub account if you haven't and install the command-line tool

You will also need a [GitHub account](https://github.com/join) (a free account
is fine). Next, you will need to install the Github Command Line Intervace (CLI).
You can [download it here](https://cli.github.com) using the installer or homebrew. Finally, 
allow CLI access to your GitHub account by typing in your terminal:
```
gh auth login --web
```

## 3. Install a web browser (or two or three)

Install Safari, Chrome, ARC and/or Firefox. You may want to install multiple
browsers to try out your code in each of them. However, for
developing/testing your code, ARC/Chrome is particularly recommended because of
the wide range of available extensions.

<<<<<<< HEAD
## 4. Install VSCode, Volar, and Prettier
=======
## 5. Install VSCode, Vue Extension for VSCode, and Prettier
>>>>>>> 9b4928c0

It is highly recommended that you use [VS Code](https://code.visualstudio.com/),
the [Vue](https://marketplace.visualstudio.com/items?itemName=Vue.volar)
extension, and the
[Prettier](https://marketplace.visualstudio.com/items?itemName=esbenp.prettier-vscode)
extension. These tools will help you write and debug your code more easily.<|MERGE_RESOLUTION|>--- conflicted
+++ resolved
@@ -29,11 +29,8 @@
 developing/testing your code, ARC/Chrome is particularly recommended because of
 the wide range of available extensions.
 
-<<<<<<< HEAD
-## 4. Install VSCode, Volar, and Prettier
-=======
-## 5. Install VSCode, Vue Extension for VSCode, and Prettier
->>>>>>> 9b4928c0
+
+## 4. Install VSCode, Vue Extension for VSCode, and Prettier
 
 It is highly recommended that you use [VS Code](https://code.visualstudio.com/),
 the [Vue](https://marketplace.visualstudio.com/items?itemName=Vue.volar)
