# :gear: Configuration Options
<style>
.note {
    font-size: 0.9em;
    text-align: right;
}
</style>

Applications inevitably need configuration options.  These control the look and feel of your experiment or have the password for databases or other services.

This guide gives you the minimum information you need to get started as well as details on adding new configuration options specific for your project.

## Getting started quickly

Configuration options in <SmileText/> are stored in various [dotenv](https://dotenv.org) files in the `env/` folder of the project.  [dotenv](https://dotenv.org) files are simply plain text files that define configuration options in all caps along with values separated by an equals sign.[^wisdom].  For example:

[^wisdom]: Some wisdom about these things is available on the [12 Factor App](https://12factor.net) site, particularly the section on [config](https://12factor.net/config).  In this document, it is argued that environment variables are the safest way to configure sensitive information (this way they are never mentioned in files that could be accidentally committed.) 

```
MY_CONFIG_OPTION  = 'hi'
ANOTHER_OPTION    = 33
MY_CONFIG         = '${MY_CONFIG_OPTION}1234'
```

If you are in the <GureckisLabText/>, the <SmileText/> repo contains encrypted versions of our lab configuration files.  As described in the ["starting a new project"](/starting) guide, you will want to simply decrypt the files provided in the repository.

::: danger Warning!
This will only work if you have first sent Todd your gpg key and waited for him to push a change to the <SmileText/> repo.  See instructions [here](/requirements#_3-request-access-to-the-shared-database-resources).
:::

To do this simply type: 

```
git secret reveal
```

this should create several `.env.*.local` files in your `env/` directory (the `*` means anything fills in there).



After all the necessary files are in the `env` folder run:

```
npm run config:upload
```

to configure your deployment process.

That's it.  But if you need to customize your options keep reading.

## Types of configuration variables

There are several configuration variables across different files.  The first thing to be aware of is that some variables begin with `VITE_` (e.g., `VITE_BUG_REPORTS`).  These variables can be exported and made available to the Javascript of your experiment.

Variables that do not begin with `VITE_` are only available for other purposes (e.g., configuring GitHub Actions, etc...).


## How configuration files are organized

Configuration files go in the `env` folder.  Here is a typical listing of this folder.

```
env
├── .env.local
├── .env.git.local
├── .env.docs.local
└── .env.deploy.local
```

You may not see all these files at first and so may need to create them (as just described in a [previous section of this page](#getting-started-quickly) or manually).  

All the filenames begin with `.env` which is the convention used by the [dotenv](https://dotenv.org) package.  This is a growing standard within the web application community.

Some files end in `.local` as the file extension.  These files are by default
ignored by git (via the `.gitignore` file) and so are not version tracked.  This is necessary because some
configuration options which go in those files are considered "secret" and we don't want them easily searched
in GitHub when/if your project repository becomes publically shared.

Let's consider the files one by one. 

#### Experiment Options (`.env.local`)

`.env.local` contains what we will call **experiment** configuration options.  Here is a typical file with fake entries for the values (adjust for your situation):

```
# configure your experiment here
VITE_BUG_REPORTS                 = "http://something.com/bugs"
VITE_BROWSER_EXCLUDE             = ie
VITE_ALLOW_REPEATS               = yes
VITE_SERVICES_ALLOWED            = amt,prolific,sona,web

# enter firebase database credentials
VITE_FIREBASE_APIKEY             = apikey
VITE_FIREBASE_AUTHDOMAIN         = project.firebaseapp.com
VITE_FIREBASE_PROJECTID          = project
VITE_FIREBASE_STORAGEBUCKET      = project.appspot.com
VITE_FIREBASE_MESSAGINGSENDERID  = msgid
VITE_FIREBASE_APPID              = appid
```

Notice that the configuration options in this file begin with `VITE_`.  This means they are made 
available to the web application/experiment.  

- `VITE_BUG_REPORTS` is a url you want participants to go to 
report a problem with your experiment.  
- `VITE_BROWSER_EXCLUDE` is a string that configures which 
types of browsers can take your experiment.  
- `VITE_ALLOW_REPEATS` attempts to prevent participants
from taking your task more than once.  
- `VITE_SERVICES_ALLOWED` configures which recruitment gateways
you want to enable for your experiment (e.g., amt - Mechanical Turk, prolific - Prolific.ac, etc...).
- This file also includes several `VITE_FIREBASE_` options for configuring Google's
Firestore backend.


#### Code Version Options (`.env.github.local`)

The `.env.github.local` file contains information about the latest git commit for this project.  The purpose of this file 
is so that your Javascript application can keep track of which version of the code it is running.
One key principle of <SmileText/> is that [data must always be linked to the code that created it](principles.html#data-must-always-be-linked-to-the-code-that-created-it).

This file is generated automatically using a [post commit hook](https://www.atlassian.com/git/tutorials/git-hooks) which finds the current information and regenerates the file.  For this reason, you should **never edit this file**.  A helpful message at the top of the file will always remind you of this.  The post-commit hook logic which generates the file is stored in `scripts/post-commit`.




```
# DO NOT EDIT THIS FILE IT IS AUTOMATICALLY GENERATED
# this file is automatically generated by 
# the post-commit hook (see scripts/post-commit).

VITE_PROJECT_NAME      = my_cool_project
VITE_GIT_HASH          = de318d8
VITE_GIT_REPO_NAME     = ${VITE_PROJECT_NAME}
VITE_GIT_OWNER         = gureckis
VITE_GIT_BRANCH_NAME   = main
VITE_GIT_LAST_MSG      = trigger a deployment!!
VITE_DEPLOY_BASE_PATH  =  "/${VITE_GIT_OWNER}/${VITE_GIT_REPO_NAME}/${VITE_GIT_BRANCH_NAME}/"
VITE_CODE_NAME         = something-something-something

# this port might not be correct, but it doesn't really matter
VITE_DEV_PORT_NUM      =  3000
VITE_DEPLOY_URL        =  "http://localhost:${VITE_PORT_NUM}${VITE_DEPLOY_BASE_PATH}"
VITE_CODE_NAME_DEPLOY_URL         =  "http://localhost:${VITE_DEV_PORT_NUM}/e/${VITE_CODE_NAME}"
```

Options include
- `VITE_PROJECT_NAME` is the name of your project (obtained from your the name of your git repository)
- `VITE_GIT_HASH` is a [SHA hash](https://www.designveloper.com/blog/hash-values-sha-1-in-git/) that indexes the current commit.  This can be used on GitHub to look up any version of the code as you develop.  
- `VITE_REPO_NAME` has the same value as `VITE_PROJECT_NAME`.  
- `VITE_GIT_OWNER` is the username of the owner of the repository 
- `VITE_BRANCH_NAME` is the name of the branch the most recent commit was made on
- `VITE_GIT_LAST_MSG` is the last commit message
<<<<<<< HEAD
- `VITE_DEPLOY_BASE_PATH` is the most important variable in the file because it configures your [deployment path](/deploying.html#using-github-as-a-project-organizing-tool) or where your code will appear on the server.  It is built up out of the configuration options above.
=======
- `VITE_DEPLOY_BASE_PATH` is the most important variable in the file because it configures your [deployment path](/deploying.html#using-github-as-a-project-organizing-tool) or where you code will appear on the server.  It is built up out of the configuration options above.
- `VITE_CODE_NAME` is a unique hash of `VITE_DEPLOY_BASE_PATH`` using human readable words (via [codenamize](https://github.com/stemail23/codenamize-js))
>>>>>>> f6f118b6
- `VITE_DEV_PORT_NUM ` is what port Vite will try to use during development and local integration testing (i.e., when you run `npm run dev`).  Defaults to `3010`.
- `VITE_DEPLOY_URL` is the expected URL for your application.  When you run the deployment this is set to the final URL of your hosted server.  When debugging locally (`npm run dev`) this is set to the URL you open in your browser to develop/debug.
- `VITE_CODE_NAME_DEPLOY_URL` is the version of the deploy URL masked by the `VITE_CODE_NAME`
  
##### Docs Deployment Config (`.env.docs.local`)

This file configures where the <SmileText/> documentation will be deployed to.  These options should generally be shielded from public repositories.  Note that these variable names do not begin with `VITE_` meaning they are not accessible to your Javascript experiment.

```
# this file is not tracked by github and contains
# sensitive information inluding write access to our documentation
# web server!

# enter docs web server information here
DOCS_DEPLOY_HOST        = "docs.mydomain.org"
DOCS_DEPLOY_PATH        = "/home/user/domain.org"
DOCS_DEPLOY_PORT        = 22
DOCS_DEPLOY_USER        = user
DOCS_DEPLOY_KEY         = "-----BEGIN RSA PRIVATE KEY-----\nYOURKEY\n-----END RSA PRIVATE KEY-----"
```

- `DOCS_DEPLOY_HOST` is the hostname of where you upload your files
- `DOCS_DEPLOY_PATH` is the directory you upload your docs to
- `DOCS_DEPLOY_PORT` is the ssh port for your server (usually 22)
- `DOCS_DEPLOY_USER` is the username for your server
- `DOCS_DEPLOY_KEY` is the RSA private key used to access your server via passwordless ssh[^rsakey]



##### Deployment Config (`.env.deploy.local`)

The final file configures similar (secret) deployment options for your actual experiment.

```
# this file is not tracked by github and contains
# sensitive information inluding write access to our experiment
# hosting web server!

# enter experiment hosting web server information here
EXP_DEPLOY_HOST        = "exps.mydomain.org"
EXP_DEPLOY_PATH        = "/home/user/exps.mydomain.org"
EXP_DEPLOY_PORT        = 22
EXP_DEPLOY_USER        = user
SLACK_WEBHOOK_URL      = https://hooks.slack.com/workflows/something
SLACK_WEBHOOK_ERROR_URL= https://hooks.slack.com/workflows/somethingelse
EXP_DEPLOY_KEY         = "-----BEGIN RSA PRIVATE KEY-----\n-----END RSA PRIVATE KEY-----"

```

- `EXP_DEPLOY_HOST` is the hostname of where you upload your files
- `EXP_DEPLOY_PATH` is the directory you upload your experiment to
- `EXP_DEPLOY_PORT` is the ssh port for your server (usually 22)
- `EXP_DEPLOY_USER` is the username for your server
- `SLACK_WEBHOOK_URL` is the url for the Slack Webhook for posting deployment messages
- `SLACK_WEBHOOK_ERROR_URL` is the url for the Slack Webhook for posting error messages
- `EXP_DEPLOY_KEY` is the RSA private key used to access your server via passwordless ssh[^rsakey]


[^rsakey]: The key needs to be all on one line with `\n` character coding new lines.


## Configuring your deployment settings on GitHub


Several of the configuration options are designed to configure ["secrets"](https://docs.github.com/en/actions/security-guides/encrypted-secrets) on your GitHub repo.   These are variables that you define in the settings section of the repository which can then be accessed by a script at run time using Github Actions.  They are omitted from version control and from logs making it a good way to share sensitive information without exposing them in a public repo.  When you run `npm run config:upload` you should see output like this (with NYUCCL/smile replaced with your username and repo):

```
> smile@0.0.0 config:upload
> sh scripts/update_config.sh

✓ Set Actions secret SECRET_APP_CONFIG for NYUCCL/smile
✓ Set Actions secret DOCS_DEPLOY_PORT for NYUCCL/smile
✓ Set Actions secret DOCS_DEPLOY_PATH for NYUCCL/smile
✓ Set Actions secret DOCS_DEPLOY_USER for NYUCCL/smile
✓ Set Actions secret DOCS_DEPLOY_HOST for NYUCCL/smile
✓ Set Actions secret DOCS_DEPLOY_KEY for NYUCCL/smile
✓ Set Actions secret EXP_DEPLOY_HOST for NYUCCL/smile
✓ Set Actions secret SLACK_WEBHOOK_ERROR_URL for NYUCCL/smile
✓ Set Actions secret EXP_DEPLOY_KEY for NYUCCL/smile
✓ Set Actions secret EXP_DEPLOY_USER for NYUCCL/smile
✓ Set Actions secret EXP_DEPLOY_PATH for NYUCCL/smile
✓ Set Actions secret EXP_DEPLOY_PORT for NYUCCL/smile
✓ Set Actions secret SLACK_WEBHOOK_URL for NYUCCL/smile
```

These secrets are used by the GitHub actions to properly build and deploy your website and docs without causing problems.  See the discussion [here](https://stackoverflow.com/questions/60176044/how-do-i-use-an-env-file-with-github-actions) for some helpful tips.


## Importing configuration settings into your experiment

Variables with the name `VITE_` are made available to your web application/experiment.  [Vite](https://vitejs.dev) uses the [dotenv Node.js package](https://vitejs.dev/guide/env-and-mode.html) to read in `.env` files and make them accessible in your javascript.  This is done by doing a static string replacement operation on all the files before building them (and is also done as a step in the development server).  The variables become available in your code as `import.meta.env.VITE_XXXX` where `XXX` is the name of the environment variable.

If you look at the content of `src/config.js` you can see how these items are pulled into a global configuration object.

```
// config.js

// global configuration options for the smile app

export default {
    project_name: import.meta.env.VITE_PROJECT_NAME, // autocompute this on intitialization
    code_name: import.meta.env.VITE_CODE_NAME,
    code_name_url: import.meta.env.VITE_CODE_NAME_DEPLOY_URL,
    github: {
        repo_name: import.meta.env.VITE_GIT_REPO_NAME,
        owner: import.meta.env.VITE_GIT_OWNER,
        branch: import.meta.env.VITE_GIT_BRANCH_NAME,
        last_commit_msg: import.meta.env.VITE_GIT_LAST_MSG,
        last_commit_hash: import.meta.env.VITE_GIT_HASH, // autocompute this all the time    
        commit_url: 'https://github.com/' + import.meta.env.VITE_GIT_OWNER + '/' + import.meta.env.VITE_GIT_REPO_NAME + '/commit/' + import.meta.env.VITE_GIT_HASH
    },
    browser_exclude: import.meta.env.VITE_BROWSER_EXCLUDE,
    allow_repeats: import.meta.env.VITE_ALLOW_REPEATS,
    bug_reports: import.meta.env.VITE_BUG_REPORTS,
    deploy_url: import.meta.env.VITE_DEPLOY_URL, // auto compute this
    services_allowed: import.meta.env.VITE_SERVICES_ALLOWED,
    firebaseConfig : {
        apiKey: import.meta.env.VITE_FIREBASE_APIKEY,
        authDomain: import.meta.env.VITE_FIREBASE_AUTHDOMAIN,
        projectId: import.meta.env.VITE_FIREBASE_PROJECTID,
        storageBucket: import.meta.env.VITE_FIREBASE_STORAGEBUCKET,
        messagingSenderId: import.meta.env.VITE_FIREBASE_MESSAGINGSENDERID,
        appId: import.meta.env.VITE_FIREBASE_APPID
    }
}
```

It is important to keep in mind that variables passed to `src/config.js` will not necessarily appear in GitHub but **will** be visible to people performing your experiment via the source code.  So it is useful to keep in mind if a configuration option should or shouldn't be shared with your Javascript experiment.


## Adding New Configuration Options

Adding new configuration options should mostly happen in `.env.local`.  You simply make up a new `VITE_SOMETHING` variable.  Then add it to the object in `src/config.js` to expose it to your web application!  The configuration is available as `smileconfig` anywhere in your Vue app.  It's pretty easy.<|MERGE_RESOLUTION|>--- conflicted
+++ resolved
@@ -22,7 +22,7 @@
 MY_CONFIG         = '${MY_CONFIG_OPTION}1234'
 ```
 
-If you are in the <GureckisLabText/>, the <SmileText/> repo contains encrypted versions of our lab configuration files.  As described in the ["starting a new project"](/starting) guide, you will want to simply decrypt the files provided in the repository.
+If you are in the <GureckisLabText/>, the <SmileText/> repo contains encrypted versions of our lab configuration files.  As described in the [starting a new project](/starting) guide, you will want to simply decrypt the files provided in the repository.
 
 ::: danger Warning!
 This will only work if you have first sent Todd your gpg key and waited for him to push a change to the <SmileText/> repo.  See instructions [here](/requirements#_3-request-access-to-the-shared-database-resources).
@@ -67,7 +67,7 @@
 └── .env.deploy.local
 ```
 
-You may not see all these files at first and so may need to create them (as just described in a [previous section of this page](#getting-started-quickly) or manually).  
+You may not see all these files to begin with and so may need to create them (as just described in a [previous section of this page](#getting-started-quickly) or manually).  
 
 All the filenames begin with `.env` which is the convention used by the [dotenv](https://dotenv.org) package.  This is a growing standard within the web application community.
 
@@ -119,7 +119,7 @@
 is so that your Javascript application can keep track of which version of the code it is running.
 One key principle of <SmileText/> is that [data must always be linked to the code that created it](principles.html#data-must-always-be-linked-to-the-code-that-created-it).
 
-This file is generated automatically using a [post commit hook](https://www.atlassian.com/git/tutorials/git-hooks) which finds the current information and regenerates the file.  For this reason, you should **never edit this file**.  A helpful message at the top of the file will always remind you of this.  The post-commit hook logic which generates the file is stored in `scripts/post-commit`.
+This file is generated automatically using a [post commit hook](https://www.atlassian.com/git/tutorials/git-hooks) which finds the current information and regenerates the file.  For this reason you should **never edit this file**.  A helpful message at the top of the file will always remind you this.  The post-commit hook logic which generates the file is stored in `scripts/post-commit`.
 
 
 
@@ -151,12 +151,8 @@
 - `VITE_GIT_OWNER` is the username of the owner of the repository 
 - `VITE_BRANCH_NAME` is the name of the branch the most recent commit was made on
 - `VITE_GIT_LAST_MSG` is the last commit message
-<<<<<<< HEAD
-- `VITE_DEPLOY_BASE_PATH` is the most important variable in the file because it configures your [deployment path](/deploying.html#using-github-as-a-project-organizing-tool) or where your code will appear on the server.  It is built up out of the configuration options above.
-=======
 - `VITE_DEPLOY_BASE_PATH` is the most important variable in the file because it configures your [deployment path](/deploying.html#using-github-as-a-project-organizing-tool) or where you code will appear on the server.  It is built up out of the configuration options above.
 - `VITE_CODE_NAME` is a unique hash of `VITE_DEPLOY_BASE_PATH`` using human readable words (via [codenamize](https://github.com/stemail23/codenamize-js))
->>>>>>> f6f118b6
 - `VITE_DEV_PORT_NUM ` is what port Vite will try to use during development and local integration testing (i.e., when you run `npm run dev`).  Defaults to `3010`.
 - `VITE_DEPLOY_URL` is the expected URL for your application.  When you run the deployment this is set to the final URL of your hosted server.  When debugging locally (`npm run dev`) this is set to the URL you open in your browser to develop/debug.
 - `VITE_CODE_NAME_DEPLOY_URL` is the version of the deploy URL masked by the `VITE_CODE_NAME`
@@ -289,4 +285,4 @@
 
 ## Adding New Configuration Options
 
-Adding new configuration options should mostly happen in `.env.local`.  You simply make up a new `VITE_SOMETHING` variable.  Then add it to the object in `src/config.js` to expose it to your web application!  The configuration is available as `smileconfig` anywhere in your Vue app.  It's pretty easy.+Adding new configuration options should mostly happen in `.env.local`.  You simple make up a new `VITE_SOMETHING` variable.  Then add it to the object in `src/config.js` to expose it to your web application!  The configuration is available as `smileconfig` anywhere in your Vue app.  It's pretty easy.