--- conflicted
+++ resolved
@@ -38,20 +38,8 @@
 }
 
 function navigate(route) {
-<<<<<<< HEAD
   log.warn(`DEV MODE: user requested to FORCE navigate to ${route}`)
-  api.gotoView(route, true)
-=======
-  if (forceMode.value) {
-    log.warn(`DEV MODE: user requested to FORCE navigate to ${route}`)
-    api.goToView(route, true)
-  } else {
-    log.warn(`DEV MODE: user requested to navigate to ${route}`)
-    api.goToView(route, false)
-  }
-  // dismiss hover if open but not if panel is set to remain visible.
-  //api.dev.route_panel.visible = false
->>>>>>> 7f8910cf
+  api.goToView(route, true)
 }
 </script>
 <template>
