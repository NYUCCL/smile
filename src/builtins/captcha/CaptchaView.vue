<script setup>
import { shallowRef, ref, computed } from 'vue'

import CaptchaInstructionsText_01 from '@/builtins/captcha/CaptchaInstructionsText_01.vue'
import CaptchaInstructionsText_02 from '@/builtins/captcha/CaptchaInstructionsText_02.vue'
import CaptchaTrialImageCategorization from '@/builtins/captcha/CaptchaTrialImageCategorization.vue'
import CaptchaTrialMaze from '@/builtins/captcha/CaptchaTrialMaze.vue'
import CaptchaTrialTextComprehension from '@/builtins/captcha/CaptchaTrialTextComprehension.vue'
import CaptchaTrialStroop from '@/builtins/captcha/CaptchaTrialStroop.vue'
import CaptchaTrialRotateImage from '@/builtins/captcha/CaptchaTrialRotateImage.vue'
import CaptchaButtonPress from '@/builtins/captcha/CaptchaButtonPress.vue'
import CaptchaShyDot from '@/builtins/captcha/CaptchaShyDot.vue'

// give feedback

// rotate image -- good but need to scamble file names

// in progress
// move slowly towards and object in order to sneak up on it but don't say that in instructions (let them figure it out)
// maze
// don't press button
// text comprehension

// planned
// listen to the music and tap on the beat
// intuitive physics - pat which looks like more natural
// mental rotation - rotate the image to match the other image

// import and initalize smile API
import useAPI from '@/core/composables/useAPI'
const api = useAPI()

//  need to set up not just the pages but the trials here with configuration inputs
// for the image categorization and rotate image task need a bunch of images
// possibly altered so that there is lots of substructure to it

const pages = [
  { component: CaptchaInstructionsText_01, props: { adjective: '' }, data: [] },
  { component: CaptchaTrialRotateImage, props: { timed_task: true, max_time: 50000 }, data: [] },
  { component: CaptchaTrialMaze, props: { timed_task: false }, data: [] },

  // { component: CaptchaTrialTextComprehension, props: { timed_task: false }, data: [] },
  // { component: CaptchaShyDot, props: { timed_task: false }, data: [] },
  // { component: CaptchaInstructionsText_02, props: {}, data: [] },
  // //{ component: CaptchaTrialImageCategorization, props: {}, data: [] },
  // { component: CaptchaTrialMaze, props: { timed_task: true }, data: [] },
  //
  // { component: CaptchaButtonPress, props: {}, data: [] },
  // { component: CaptchaRotateImage, props: {}, data: [] },
  // { component: CaptchaTrialMaze, props: { timed_task: true }, data: [] },
  // { component: CaptchaRotateImage, props: {}, data: [] },
  // { component: CaptchaButtonPress, props: {}, data: [] },
  // { component: CaptchaRotateImage, props: {}, data: [] },
  // { component: CaptchaTrialTextComprehension, props: { timed_task: false }, data: [] },
  // { component: CaptchaRotateImage, props: {}, data: [] },
  // { component: CaptchaTrialMaze, props: { timed_task: true }, data: [] },
]

// a dynamic loader for different trial types which is randomized?
// each trial type is a simple game that just stores the data from the subject
// games include tests of 10 possible games

// 1 - perceptual motor behavior like Operation
// 2 - human like categorization (quickly place in piles)
// 3 - text comprehension
// 4 - foraging in semantic memory
// 5 - human brain should show stroop interference
// 6 -

const step = api.useStepper(pages)

const currentTab = computed(() => {
  return pages[step.index()]
})
// captcha steps

function next_trial() {
  if (step.index() >= pages.length - 1) {
    //api.resetPageTracker() // you coudl reset when you leavr but why?
    finish()
  } else {
    ///api.incrementTrial()
<<<<<<< HEAD
    api.saveData() // force a save
    nextStep()
=======
    step.next()
>>>>>>> 369b1fe6
  }
}

function finish() {
  // smilestore.saveData()
  api.goNextView()
}
</script>

<template>
  <div class="page">
    <div class="instructions" v-if="step.index() >= pages.length">
      <div class="formstep">
        <article class="message is-danger">
          <div class="message-header">
            <p>Error</p>
            <button class="delete" aria-label="delete"></button>
          </div>
          <div class="message-body">
            Error, you shouldn't have been able to get this far! This happened because the pageTracker for this route
            has been incremented too many times. There's no problem so long as your code doesn't allow this in live
            mode.
          </div>
        </article>
      </div>
    </div>

    <!-- Component changes when currentTab changes -->
    <component
      :is="currentTab.component"
      v-bind="currentTab.props"
      @next-page-captcha="next_trial()"
      :key="api.getCurrentTrial()"
      v-else
    >
    </component>
  </div>
</template>

<style scoped>
.instructions {
  width: 60%;
  margin: auto;
}
</style><|MERGE_RESOLUTION|>--- conflicted
+++ resolved
@@ -80,12 +80,8 @@
     finish()
   } else {
     ///api.incrementTrial()
-<<<<<<< HEAD
     api.saveData() // force a save
-    nextStep()
-=======
     step.next()
->>>>>>> 369b1fe6
   }
 }
 
@@ -118,7 +114,7 @@
       :is="currentTab.component"
       v-bind="currentTab.props"
       @next-page-captcha="next_trial()"
-      :key="api.getCurrentTrial()"
+      :key="step.index()"
       v-else
     >
     </component>
