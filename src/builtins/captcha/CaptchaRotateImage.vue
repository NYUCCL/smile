--- conflicted
+++ resolved
@@ -54,7 +54,7 @@
   emit('nextPageCaptcha')
 }
 
-function beingTask() {
+function beginTask() {
   // Add click handler
   window.addEventListener('mousedown', handleClick)
   console.log('randomizing image')
@@ -95,7 +95,6 @@
 
 <template>
   <div class="instructions prevent-select">
-<<<<<<< HEAD
     <div ref="containerRef" class="image-container" v-if="!begin">
       <h1 class="title">
         <div class="first">Click me, you know you want to!</div>
@@ -113,7 +112,7 @@
             :stroke-width="5"
             stroke="#ED6B83"
             fill="#F2BBBB"
-            @click="beingTask()"
+            @click="beginTask()"
           />
         </svg>
       </div>
@@ -133,32 +132,6 @@
       <br />
       <br />
       Respond quickly: <progress class="progress is-large" :value="timeout" max="100"></progress>
-=======
-    <div class="image-container">
-      <h1 class="title">Quickly rotate the object!</h1>
-      <p class="is-size-5">Click the arrows to rotate until it looks correct.</p>
-
-      <table class="table">
-        <tbody>
-          <tr>
-            <td>
-              <button class="button" @click="rotateImageDelta(-10)">
-                Rotate Left&nbsp;&nbsp;<FAIcon icon="fa-solid fa-rotate-left" />
-              </button>
-            </td>
-            <td>
-              <img ref="imageRef" src="@/assets/captcha/cup.jpg" class="circular-image" alt="Circular Image" />
-            </td>
-            <td>
-              <button class="button" @click="rotateImageDelta(10)">
-                Rotate Right&nbsp;&nbsp;<FAIcon icon="fa-solid fa-rotate-right" />
-              </button>
-            </td>
-          </tr>
-        </tbody>
-      </table>
-      <button class="button is-success" id="finish" @click="$emit('nextPageCaptcha')">Looks good to me!</button>
->>>>>>> 17e3054c
     </div>
   </div>
 </template>
