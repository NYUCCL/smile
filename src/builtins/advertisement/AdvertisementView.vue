<script setup>
// import Vue functions
import { onMounted, ref, onBeforeUnmount } from 'vue'

// import and initalize smile API
import useAPI from '@/core/composables/useAPI'
const api = useAPI()

// animation library
import { animate } from 'motion'

let timer // waits before doing animation
let clicked = false // has the button been clicked?
const button = ref(null) // reference to button

// this function wiggles the button a little if it hasn't been clicked
// just some fun
function wiggle() {
  if (!clicked) {
    animate(button.value, { rotate: [0, 10, -10, 10, -10, 0] }, { duration: 0.75 }).finished.then(() => {
      timer = setTimeout(wiggle, 15000) // Reinitialize the timer after animation
    })
  }
}

onMounted(() => {
  timer = setTimeout(wiggle, 3000)
})

function finish() {
  clicked = true
<<<<<<< HEAD
  api.preloadAllImages()
  api.preloadAllVideos()
  api.stepNextView()
=======
  api.goNextView()
>>>>>>> 369b1fe6
}

onBeforeUnmount(() => {
  clearTimeout(timer)
})
</script>

<template>
  <div class="page prevent-select">
    <br /><br /><br />
    <img ref="logo" src="@/user/assets/brain.svg" width="220" />
    <h1 ref="title" class="title is-3">Please help us understand the mind!</h1>
    <p>Take part in a short experiment where you play some games.</p>
    <br />
    <button ref="button" class="button is-warning" id="begintask" @click="finish()">
      I'm ready! &nbsp;
      <FAIcon icon="fa-solid fa-arrow-right" />
    </button>
  </div>
</template><|MERGE_RESOLUTION|>--- conflicted
+++ resolved
@@ -29,13 +29,9 @@
 
 function finish() {
   clicked = true
-<<<<<<< HEAD
   api.preloadAllImages()
   api.preloadAllVideos()
-  api.stepNextView()
-=======
   api.goNextView()
->>>>>>> 369b1fe6
 }
 
 onBeforeUnmount(() => {
