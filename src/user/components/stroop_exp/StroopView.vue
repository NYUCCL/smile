<script setup>
// A Basic Stroop Experiment

// first import from basic functions from Vue
import { ref, onMounted } from 'vue'

// do you need keyboard or mouse for your experiment?
import { onKeyDown } from '@vueuse/core'

// import and initalize smile API
import useAPI from '@/core/composables/useAPI'
const api = useAPI()

/*
   Next we need to define the trials for the experiment.  Create
   a list composed of objects where each entry in the list is a trial
   and the keys of the object are the variables that define each trial.
   For example here we define a stroop experiment and so we mention
   the word to display, the color of the word, and the condition of the
   trial for later analysis.
*/

// define the trials for the experiment

<<<<<<< HEAD
const cs = api.getPageTrackerData()
=======
const cs = api.getPageTrackerData(api.currentRouteName())
>>>>>>> 33368b1d
defineTrialsPersist(cs)

function defineTrialsPersist(state) {
  // only load if empty
  if (!state.trials) {
    state.trials = [
      { word: 'SHIP', color: 'red', condition: 'unrelated' },
      { word: 'MONKEY', color: 'green', condition: 'unrelated' },
      { word: 'ZAMBONI', color: 'blue', condition: 'unrelated' },
      { word: 'RED', color: 'red', condition: 'congruent' },
      { word: 'GREEN', color: 'green', condition: 'congruent' },
      { word: 'BLUE', color: 'blue', condition: 'congruent' },
      { word: 'GREEN', color: 'red', condition: 'incongruent' },
      { word: 'BLUE', color: 'green', condition: 'incongruent' },
      { word: 'RED', color: 'blue', condition: 'incongruent' },
    ]
    state.trials = api.shuffle(state.trials)
  }

  // add the autofill/expected data fields
  state.trials.forEach((trial) => {
    if (typeof trial.reactionTime !== 'number') {
      trial.reactionTime = () => api.faker.rnorm(500, 50)
    }
    if (typeof trial.accuracy !== 'number') {
      trial.accuracy = () => api.faker.rbinom(1, 0.8)
    }
    if (typeof trial.response !== 'string') {
      trial.response = () => api.faker.rchoice(['r', 'g', 'b'])
    }
  })
}

// 1. what do do when you don't know how many trials there will be
// 2. how do you handle heirarchical steps (like trials with steps in them)

// autofill all the trials
function autofill() {
  api.log.debug('running autofill')
  while (step.index() < cs.trials.length) {
    api.log.debug('auto stepping')

    // autofill the trial
    // api.faker.render() will autofill the trial with the expected data
    // if the trial has already been filled by user it will not be changed
    cs.trials[step.index()] = api.faker.render(cs.trials[step.index()])
    cs.final_score = 100
    api.recordTrialData(cs.trials[step.index()])

    step.next()
  }
  // step to where we want to go
}

api.setPageAutofill(autofill)

// now we create the trial stepper which will advance through the trials.
const step = api.useStepper(cs.trials)

// the timer for recording reaction time
const trialStartTime = ref(0)

onMounted(() => {
  trialStartTime.value = performance.now()
})

// Handle the key presses for the task
// onKeyDown is a composable from the VueUse package
// it takes a list of keys to list for each time a key
// is pressed runs the provided function.
const stop = onKeyDown(
  ['r', 'R', 'g', 'G', 'b', 'B'],
  (e) => {
    if (step.index() < cs.trials.length) {
      e.preventDefault()
      api.log.debug('pressed ${e}')
      const reactionTime = performance.now() - trialStartTime.value
      if (['r', 'R'].includes(e.key)) {
        // handle Red
        api.log.debug('red')
      } else if (['g', 'G'].includes(e.key)) {
        // handle Green
        api.log.debug('green')
      } else if (['b', 'B'].includes(e.key)) {
        // handle Blue
        api.log.debug('blue')
      }
      cs.trials[step.index()].accuracy = step.current().color === e.key ? 1 : 0
      cs.trials[step.index()].response = e.key
      cs.trials[step.index()].reactionTime = reactionTime
      api.recordTrialData(cs.trials[step.index()])
      step.next()

      // if we are at the end of the trials, compute a final score
      if (step.index() >= cs.trials.length) {
        cs.final_score = 100
        stop() // This removes the keydown listener
      }
    }
  },
  { dedupe: true }
)

function finish() {
  api.goNextView()
}
</script>

<template>
  <div class="page prevent-select">
    <!-- Show this for each trial -->
    <div class="strooptrial" v-if="step.index() < cs.trials.length">
      {{ step.index() }} / {{ cs.trials.length }}
      <h1 class="title is-1 is-huge" :class="step.current().color">{{ step.current().word }}</h1>
      <p id="prompt">Type "R" for Red, "B" for blue, "G" for green.</p>

      <!-- debugging -->
      {{ cs.final_score }}
      {{ api.getPageTracker() }}
      <hr />
      <div v-for="t in cs.trials">
        <span v-for="tr in t">{{ tr }},</span>
      </div>
      <!-- end debugging -->
    </div>

    <!-- Show this when you are done with the trials and offer a button
         which will advance to the next route -->
    <div class="endoftask" v-else>
      <p id="prompt">Thanks! You are finished with this task and can move on.</p>
      <!-- display the final score -->
      <p>Your score was {{ cs.final_score }}</p>
      <button class="button is-success" id="finish" @click="finish()">
        Continue &nbsp;
        <FAIcon icon="fa-solid fa-arrow-right" />
      </button>

      <!-- debugging -->
      {{ cs.final_score }}
      <div v-for="t in cs.trials">
        <span v-for="tr in t">{{ tr }},</span>
      </div>
      <!-- end debugging -->
    </div>
  </div>
</template>

<style scoped>
/*  pick your colors for the stroop design here */
.red {
  color: rgb(240, 75, 75);
}

.blue {
  color: rgb(118, 193, 237);
}

.green {
  color: rgb(123, 199, 123);
}
</style><|MERGE_RESOLUTION|>--- conflicted
+++ resolved
@@ -22,11 +22,7 @@
 
 // define the trials for the experiment
 
-<<<<<<< HEAD
 const cs = api.getPageTrackerData()
-=======
-const cs = api.getPageTrackerData(api.currentRouteName())
->>>>>>> 33368b1d
 defineTrialsPersist(cs)
 
 function defineTrialsPersist(state) {
