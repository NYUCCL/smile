--- conflicted
+++ resolved
@@ -97,30 +97,6 @@
     }
   }
 
-<<<<<<< HEAD
-export const updateExperimentCounter = async (counter) => {
-  const docRef = doc(db, `${mode}/${appconfig.project_ref}/counters/`, counter)
-  try {
-    const newCounter = await runTransaction(db, async (transaction) => {
-      const docSnap = await transaction.get(docRef)
-      let newCounterTemp
-      if (!docSnap.exists()) {
-        newCounterTemp = 0
-      } else {
-        newCounterTemp = docSnap.data().n + 1
-      }
-      transaction.set(docRef, { n: newCounterTemp }, { merge: true })
-      return newCounterTemp
-    })
-    console.log('New participant number is: ', newCounter)
-    return newCounter
-  } catch (e) {
-    console.log('Transaction failed: ', e)
-  }
-  return null
-}
-=======
->>>>>>> 804abef9
 
 export const balancedAssignConditions = async (conditionDict, currentConditions) => {
   
