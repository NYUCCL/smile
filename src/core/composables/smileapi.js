import { useRoute, useRouter } from 'vue-router'
import useSmileStore from '@/core/stores/smiledata'
import useTimelineStepper from '@/core/composables/timelinestepper'
// import seeded randomization function for this component/route
// random seeding is unique to each component/route
import { shuffle } from '@/core/randomization'

// import the trial stepper functionality which advances linearly through
// a set of trials
import { useTrialStepper } from '@/core/composables/trialstepper'

export default function useSmileAPI() {
  const { stepNextRoute, stepPrevRoute } = useTimelineStepper()
  const route = useRoute()
  const router = useRouter()
  const smilestore = useSmileStore()
  const api = {
    config: smilestore.config,
    data: smilestore.data,
    local: smilestore.local,
    global: smilestore.global,
    dev: smilestore.dev,
    route: route,
    router: router,
    stepNextRoute: stepNextRoute,
    stepPrevRoute: stepPrevRoute,
    hasNextRoute: () => route.meta.next && route.meta.sequential,
    hasPrevRoute: () => route.meta.prev && route.meta.sequential,
    shuffle: shuffle,
    useTrialStepper: useTrialStepper,
    isKnownUser: smilestore.isKnownUser,
    urls: smilestore.global.urls,
    resetStore: () => {
      smilestore.resetLocal()
    },
    resetLocalState() {
      localStorage.removeItem(api.config.local_storage_key) // delete the local store
      // localStorage.removeItem(`${appconfig.local_storage_key}-seed_id`)
      // localStorage.removeItem(`${appconfig.local_storage_key}-seed_set`)
      smilestore.resetLocal() // reset all the data even

      // go back to the landing page (don't use router because it won't refresh the page and thus won't reset the app)
      const url = window.location.href
      window.location.href = url.substring(0, url.lastIndexOf('#/'))
    },
    setKnown: () => {
      smilestore.setKnown()
    },
    setDone: () => {
      smilestore.setDone()
    },
    setConsented: () => {
      smilestore.setConsented()
    },
    setWithdraw: (forminfo) => {
      smilestore.setWithdraw(forminfo)
    },
    saveDemographicForm: (data) => {
      smilestore.saveDemographicForm(data)
    },
    verifyVisibility: (value) => {
      smilestore.verifyVisibility(value)
    },
    getVerifiedVisibility: () => {
      return smilestore.verifiedVisibility
    },
    isBrowserTooSmall: () => {
      let val = false
      if (smilestore.config.windowsizer_aggressive && smilestore.verifiedVisibility) {
        val =
          window.innerWidth < smilestore.config.windowsizer_request.width + 40 ||
          window.innerHeight < smilestore.config.windowsizer_request.height + 40
      }
      return val
    },
    setPageAutofill: (autofill) => {
      console.log('setting autofil')
      if (smilestore.config.mode === 'development') smilestore.setPageAutofill(autofill)
    },
    setCompletionCode: (code) => {
      smilestore.setCompletionCode(code)
    },
    getRecruitmentService: () => {
      return smilestore.data.recruitment_service
    },
    getPageTracker: (routeName) => {
      return smilestore.getPageTracker(routeName)
    },
    hasAutofill: () => {
      return smilestore.hasAutofill
    },
    autofill: () => {
      return smilestore.autofill()
    },
    currentRouteName: () => {
      return route.name
    },
    getCurrentTrial: () => {
      return smilestore.getPage[route.name]
    },
    getBrowserFingerprint: () => {
      return smilestore.getBrowserFingerprint()
    },
    recordWindowEvent: (type, event_data = null) => {
      smilestore.recordWindowEvent(type, event_data)
    },
    incrementTrial: () => {
      smilestore.incrementPageTracker(route.name)
    },
    decrementTrial: () => {
      smilestore.decrementPageTracker(route.name)
    },
    resetTrial: () => {
      smilestore.resetPageTracker(route.name)
    },
    saveData: (force) => {
      smilestore.saveData(force)
    },
    saveTrialData: (data) => {
      smilestore.saveTrialData(data)
      console.log('data ', smilestore.data.study_data)
    },
    preloadAllImages: () => {
      console.log('Preloading images')
      setTimeout(() => {
<<<<<<< HEAD
        Object.values(import.meta.glob('@/assets/**/*.{png,jpg,jpeg,svg,SVG,JPG,PNG,JPEG}', { eager: true, query: '?url', import: 'default' })).forEach((url) => {
          const image = new Image();
          image.src = url;
        });
      }, 1);
    },
    completeConsent: (preloadImages = false) => {
=======
        Object.values(
          import.meta.glob('@/assets/**/*.{png,jpg,jpeg,svg,SVG,JPG,PNG,JPEG}', {
            eager: true,
            query: '?url',
            import: 'default',
          })
        ).forEach((url) => {
          const image = new Image()
          image.src = url
        })
      }, 1)
    },
    completeConsent: (preloadImages = true) => {
      // preload images after consent
      // so that content loads faster
      // will load in background while doing
      // intro demographic surveys, etc...
>>>>>>> 4c2a8205
      if (preloadImages) {
        api.preloadAllImages()
      }

      if (!api.isKnownUser) {
        api.setKnown() // set new user and add document, then assign conditions
      }
      api.setConsented()
    },
  }

  return api
}<|MERGE_RESOLUTION|>--- conflicted
+++ resolved
@@ -123,33 +123,17 @@
     preloadAllImages: () => {
       console.log('Preloading images')
       setTimeout(() => {
-<<<<<<< HEAD
         Object.values(import.meta.glob('@/assets/**/*.{png,jpg,jpeg,svg,SVG,JPG,PNG,JPEG}', { eager: true, query: '?url', import: 'default' })).forEach((url) => {
           const image = new Image();
           image.src = url;
         });
       }, 1);
     },
-    completeConsent: (preloadImages = false) => {
-=======
-        Object.values(
-          import.meta.glob('@/assets/**/*.{png,jpg,jpeg,svg,SVG,JPG,PNG,JPEG}', {
-            eager: true,
-            query: '?url',
-            import: 'default',
-          })
-        ).forEach((url) => {
-          const image = new Image()
-          image.src = url
-        })
-      }, 1)
-    },
     completeConsent: (preloadImages = true) => {
       // preload images after consent
       // so that content loads faster
       // will load in background while doing
       // intro demographic surveys, etc...
->>>>>>> 4c2a8205
       if (preloadImages) {
         api.preloadAllImages()
       }
