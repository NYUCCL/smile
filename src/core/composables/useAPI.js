--- conflicted
+++ resolved
@@ -1,14 +1,16 @@
-import { reactive } from 'vue';
+import { reactive } from 'vue'
 import { useRoute, useRouter } from 'vue-router'
 import useSmileStore from '@/core/stores/smilestore'
 import useTimeline from '@/core/composables/useTimeline'
 // import seeded randomization function for this component/route
 // random seeding is unique to each component/route
-<<<<<<< HEAD
-import { shuffle, faker_distributions } from '@/core/randomization'
-=======
-import { randomInt, shuffle, sampleWithReplacement, sampleWithoutReplacement  } from '@/core/randomization'
->>>>>>> 5e6ecf3a
+import {
+  randomInt,
+  shuffle,
+  sampleWithReplacement,
+  sampleWithoutReplacement,
+  faker_distributions,
+} from '@/core/randomization'
 
 // import the trial stepper functionality which advances linearly through
 // a set of trials
@@ -169,36 +171,37 @@
       const keys = Object.keys(conditionObject)
 
       // Try to find the condition name
-      const conditionNames = keys.filter(key => key !== 'weights')
-      let randomCondition;
+      const conditionNames = keys.filter((key) => key !== 'weights')
+      let randomCondition
 
       // if condition name is longer than one element, error
       if (conditionNames.length > 1) {
         log.error('SMILE API: randomAssignCondition() only accepts one condition name at a time')
-        return null;
-      }
-      
-      const [name] = conditionNames;
-      const currentCondition = smilestore.getConditionByName(name);
+        return null
+      }
+
+      const [name] = conditionNames
+      const currentCondition = smilestore.getConditionByName(name)
       if (currentCondition) {
         log.debug('SMILE API: condition already assigned', name, currentCondition)
-        return currentCondition;
+        return currentCondition
       }
 
       // if we haven't assigned the condition name, set the possible condition values
       const possibleConditions = conditionObject[name]
       smilestore.local.possibleConditions[name] = possibleConditions
-      
+
       // Check if we're doing weighted or unweighted randomization
       const hasWeights = keys.includes('weights')
-      let weights;
-
-      if (hasWeights) { // if weights are provided
+      let weights
+
+      if (hasWeights) {
+        // if weights are provided
         weights = conditionObject.weights
         // make sure weights is the same length as the condition possibilities
         if (weights.length !== possibleConditions.length) {
           log.error('SMILE API: randomAssignCondition() weights must be the same length as the condition possibilities')
-          return null;
+          return null
         }
       }
       // get random condition from conditionobject[name]
@@ -207,9 +210,9 @@
       // set the condition in the store
       smilestore.setCondition(name, randomCondition)
       log.debug('SMILE API: assigned condition', name, randomCondition)
-      
+
       // Returning to allow immediate use if assigned
-      return randomCondition;
+      return randomCondition
     },
     preloadAllImages: () => {
       log.debug('Preloading images')
@@ -232,7 +235,7 @@
       }
       api.setConsented()
     },
-  });
+  })
 
   return api
 }