<!DOCTYPE html>
<html lang="en">

<head>
  <meta charset="UTF-8" />
  <link rel="icon" href="/favicon.ico" />
  <meta name="viewport" content="width=device-width, initial-scale=1.0" />
  <meta name="robots" content="noindex">
  <link rel="stylesheet" href="/css/main.css">
<<<<<<< HEAD
  <title>smile experiment</title>
=======
  <title>
    <{ VITE_CODE_NAME }>
  </title>
>>>>>>> 749364ed
</head>

<body>
  <div id="app"></div>
  <script type="module" src="/src/main.js"></script>
</body>

</html><|MERGE_RESOLUTION|>--- conflicted
+++ resolved
@@ -7,13 +7,9 @@
   <meta name="viewport" content="width=device-width, initial-scale=1.0" />
   <meta name="robots" content="noindex">
   <link rel="stylesheet" href="/css/main.css">
-<<<<<<< HEAD
-  <title>smile experiment</title>
-=======
   <title>
     <{ VITE_CODE_NAME }>
   </title>
->>>>>>> 749364ed
 </head>
 
 <body>
